<<<<<<< HEAD
// This file will be loaded in the IINA environment where 'iina' global is available
// We use type assertions to avoid build-time import issues

declare global {
  const iina: any;
}

if (typeof iina !== 'undefined') {
  iina.console.log("Plugin is running");
=======
// Global declarations for IINA environment
declare global {
  const iina: any;
}

// Only run when in IINA environment
if (typeof iina !== 'undefined') {
  const { console } = iina;
  console.log("Plugin is running");
} else {
  console.log("Plugin: Not running in IINA environment");
>>>>>>> 0036aba6
} <|MERGE_RESOLUTION|>--- conflicted
+++ resolved
@@ -1,14 +1,3 @@
-<<<<<<< HEAD
-// This file will be loaded in the IINA environment where 'iina' global is available
-// We use type assertions to avoid build-time import issues
-
-declare global {
-  const iina: any;
-}
-
-if (typeof iina !== 'undefined') {
-  iina.console.log("Plugin is running");
-=======
 // Global declarations for IINA environment
 declare global {
   const iina: any;
@@ -20,5 +9,4 @@
   console.log("Plugin is running");
 } else {
   console.log("Plugin: Not running in IINA environment");
->>>>>>> 0036aba6
 } 