--- conflicted
+++ resolved
@@ -1,18 +1,27 @@
-<<<<<<< HEAD
 import { BookmarkManager } from './bookmark-manager';
-=======
-// Global declarations for IINA environment
-declare global {
-  const iina: any;
-}
->>>>>>> 0036aba6
 
 // Global declarations for IINA environment
 declare global {
   const iina: any;
 }
 
-<<<<<<< HEAD
+interface BookmarkData {
+  id: string;
+  title: string;
+  timestamp: number;
+  filepath: string;
+  description?: string;
+  createdAt: string; // ISO string
+  tags?: string[];
+}
+
+// For communication from UI to plugin
+interface UIMessage {
+  type: string;
+  payload?: any;
+  sourceUI?: 'sidebar' | 'overlay' | 'window'; // Optional: to know which UI sent it if needed centrally
+}
+
 // Main plugin entry point - only runs in IINA environment
 if (typeof iina !== 'undefined') {
   const {
@@ -41,319 +50,7 @@
   // Initialize the bookmark manager with IINA runtime dependencies
   new BookmarkManager(iinaRuntimeDeps);
   
-  console.log("IINA Bookmarks Plugin with Enhanced Metadata Detection initialized successfully!");
-=======
-// For communication from UI to plugin
-interface UIMessage {
-  type: string;
-  payload?: any;
-  sourceUI?: 'sidebar' | 'overlay' | 'window'; // Optional: to know which UI sent it if needed centrally
-}
-
-class BookmarkManager {
-  private bookmarks: BookmarkData[] = [];
-  private readonly STORAGE_KEY = "bookmarks";
-  private standaloneWindow: any;
-  private overlay: any;
-  private sidebar: any;
-  private event: any;
-  private console: any;
-  private menu: any;
-  private core: any;
-  private preferences: any;
-  private iina: any;
-
-  constructor(deps: any) {
-    this.standaloneWindow = deps.standaloneWindow;
-    this.overlay = deps.overlay;
-    this.sidebar = deps.sidebar;
-    this.event = deps.event;
-    this.console = deps.console;
-    this.menu = deps.menu;
-    this.core = deps.core;
-    this.preferences = deps.preferences;
-    this.iina = deps.iina;
-
-    this.loadBookmarks();
-    this.setupEventListeners();
-    this.setupWebUI();
-    this.setupUIMessageListeners();
-
-    this.console.log("IINA Bookmarks Plugin initialized. Message passing enabled.");
-  }
-
-  private setupWebUI(): void {
-    try {
-      this.sidebar.loadFile("dist/ui/sidebar/index.html");
-      this.overlay.loadFile("dist/ui/overlay/index.html");
-      this.overlay.setClickable(true);
-      this.overlay.hide();
-      this.standaloneWindow.loadFile("dist/ui/window/index.html");
-      this.console.log("Web UIs loaded successfully.");
-    } catch (e: any) {
-      this.console.error(`Error loading Web UIs: ${e.message}`);
-    }
-  }
-
-  private setupUIMessageListeners(): void {
-    const createHandler = (uiSource: 'sidebar' | 'overlay' | 'window') => {
-      return (messageContent: string | object) => {
-        let message: UIMessage;
-        if (typeof messageContent === 'string') {
-          try {
-            message = JSON.parse(messageContent) as UIMessage;
-          } catch (e) {
-            this.console.error(`[${uiSource}] Error parsing JSON message:`, messageContent, e);
-            return;
-          }
-        } else if (typeof messageContent === 'object' && messageContent !== null && 'type' in messageContent) {
-          message = messageContent as UIMessage;
-        } else {
-          this.console.warn(`[${uiSource}] Received non-standard message:`, messageContent);
-          return;
-        }
-        
-        this.console.log(`[${uiSource}] Received message:`, message);
-
-        switch (message.type) {
-          case "REQUEST_FILE_PATH":
-            const currentPath = this.core.status.path;
-            const responseTarget = uiSource === 'overlay' ? this.overlay : (uiSource === 'sidebar' ? this.sidebar : this.standaloneWindow);
-            responseTarget.postMessage(JSON.stringify({ type: "CURRENT_FILE_PATH", data: currentPath }));
-            break;
-          case "JUMP_TO_BOOKMARK":
-            if (message.payload?.id) {
-              this.jumpToBookmark(message.payload.id);
-            }
-            break;
-          case "HIDE_OVERLAY":
-            this.overlay.hide();
-            break;
-          case "ADD_BOOKMARK": // Assuming payload is { title, timestamp, description, tags }
-             this.addBookmark(message.payload?.title, message.payload?.timestamp, message.payload?.description, message.payload?.tags);
-            break;
-          case "DELETE_BOOKMARK":
-            if (message.payload?.id) {
-              this.removeBookmark(message.payload.id);
-            }
-            break;
-          case "UPDATE_BOOKMARK": // Assuming payload is { id, data: Partial<BookmarkData> }
-            if (message.payload?.id && message.payload?.data) {
-              this.updateBookmark(message.payload.id, message.payload.data);
-            }
-            break;
-          case "UI_READY": // A UI is ready and requests initial data
-            const targetUI = uiSource === 'overlay' ? this.overlay : (uiSource === 'sidebar' ? this.sidebar : this.standaloneWindow);
-            const bookmarksForUI = this.getBookmarks(this.core.status.path || undefined); // Send bookmarks for current file
-            targetUI.postMessage(JSON.stringify({ type: "BOOKMARKS_UPDATED", data: bookmarksForUI }));
-            this.console.log(`Sent initial bookmarks to ${uiSource} for path: ${this.core.status.path}`);
-            break;
-          default:
-            this.console.warn(`[${uiSource}] Unknown message type:`, message.type);
-        }
-      };
-    };
-
-    this.sidebar.onMessage(createHandler('sidebar'));
-    this.overlay.onMessage(createHandler('overlay'));
-    this.standaloneWindow.onMessage(createHandler('window'));
-    this.console.log("UI Message Listeners are set up.");
-  }
-
-  private loadBookmarks(): void {
-    try {
-      const stored = this.preferences.get(this.STORAGE_KEY) as string;
-      if (stored) {
-        const parsedBookmarks = JSON.parse(stored) as BookmarkData[];
-        this.bookmarks = parsedBookmarks.map(b => ({
-            ...b,
-            createdAt: b.createdAt ? new Date(b.createdAt).toISOString() : new Date().toISOString()
-        }));
-      }
-      this.console.log("Bookmarks loaded:", this.bookmarks.length);
-    } catch (error: any) {
-      this.console.error("Error loading bookmarks:", error.message);
-      this.bookmarks = [];
-    }
-  }
-
-  private saveBookmarks(): void {
-    try {
-      this.preferences.set(this.STORAGE_KEY, JSON.stringify(this.bookmarks));
-      this.console.log("Bookmarks saved.");
-      this.refreshUIs();
-    } catch (error: any) {
-      this.console.error("Error saving bookmarks:", error.message);
-    }
-  }
-
-  private refreshUIs(specificUI?: 'sidebar' | 'overlay' | 'window'): void {
-    const currentPath = this.core.status.path;
-    const bookmarksToSend = this.getBookmarks(currentPath || undefined);
-    const message = { type: "BOOKMARKS_UPDATED", data: bookmarksToSend };
-    const messageString = JSON.stringify(message);
-
-    this.console.log(`Refreshing UIs. Specific: ${specificUI || 'all'}. Path: ${currentPath}. Count: ${bookmarksToSend.length}`);
-
-    try {
-      if (!specificUI || specificUI === 'sidebar') this.sidebar.postMessage(messageString);
-      if (!specificUI || specificUI === 'overlay') this.overlay.postMessage(messageString);
-      if (!specificUI || specificUI === 'window') this.standaloneWindow.postMessage(messageString);
-    } catch (e: any) {
-        this.console.warn("Could not refresh one or more UIs. They might not be loaded yet.", e.message);
-    }
-  }
-  
-  private setupEventListeners(): void {
-    this.event.on("file-loaded", () => {
-      this.console.log("File loaded event triggered.");
-      this.refreshUIs(); 
-    });
-
-    this.menu.addItem(
-      this.menu.item("Add Bookmark at Current Time", () => {
-        this.addBookmark();
-      })
-    );
-    this.menu.addItem(
-      this.menu.item("Manage Bookmarks", () => {
-        this.standaloneWindow.show();
-      })
-    );
-    this.menu.addItem(
-      this.menu.item("Toggle Bookmarks Overlay", () => {
-        if (this.overlay.isVisible()) {
-          this.overlay.hide();
-        } else {
-          this.refreshUIs('overlay'); // Send current bookmarks before showing specifically to overlay
-          this.overlay.show();
-        }
-      })
-    );
-  }
-
-  public addBookmark(title?: string, timestamp?: number, description?: string, tags?: string[]): void {
-    const currentFile = this.core.status.path;
-    const mediaTitle = this.core.status.title || "Unknown Media";
-    const currentTime = timestamp ?? this.core.status.position;
-
-    if (!currentFile) {
-      this.console.log("Cannot add bookmark: No file loaded.");
-      this.iina.postMessage("showNotification", { title: "Error", message: "No file loaded to add a bookmark.", type: "error" });
-      return;
-    }
-
-    const bookmarkTitle = title || `Bookmark at ${this.formatTime(currentTime || 0)} (${mediaTitle})`;
-
-    const bookmark: BookmarkData = {
-      id: Date.now().toString(),
-      title: bookmarkTitle,
-      timestamp: currentTime || 0,
-      filepath: currentFile,
-      description: description || `Recorded on ${new Date().toLocaleDateString()}`,
-      createdAt: new Date().toISOString(),
-      tags: tags || [],
-    };
-    this.bookmarks.push(bookmark);
-    this.saveBookmarks(); // This will call refreshUIs()
-    this.console.log("Bookmark added:", bookmark.title);
-    this.iina.postMessage("showNotification", { title: "Bookmark Added", message: bookmark.title });
-  }
-
-  public removeBookmark(id: string): void {
-    this.bookmarks = this.bookmarks.filter((b) => b.id !== id);
-    this.saveBookmarks(); // This will call refreshUIs()
-    this.console.log("Bookmark removed:", id);
-    this.iina.postMessage("showNotification", { title: "Bookmark Removed" });
-  }
-
-  public updateBookmark(id: string, data: Partial<Omit<BookmarkData, 'id' | 'filepath' | 'createdAt'>>): void {
-    const index = this.bookmarks.findIndex(b => b.id === id);
-    if (index !== -1) {
-      // Preserve original filepath and id, only update allowed fields
-      const originalBookmark = this.bookmarks[index];
-      this.bookmarks[index] = {
-        ...originalBookmark,
-        ...data,
-        id: originalBookmark.id, // ensure id is not changed by data
-        filepath: originalBookmark.filepath, // ensure filepath is not changed by data
-      };
-      this.saveBookmarks(); // This will call refreshUIs()
-      this.console.log("Bookmark updated:", id);
-      this.iina.postMessage("showNotification", { title: "Bookmark Updated" });
-    } else {
-      this.console.log("Update failed: Bookmark not found", id);
-    }
-  }
-
-  public jumpToBookmark(id: string): void {
-    const bookmark = this.bookmarks.find((b) => b.id === id);
-    if (bookmark) {
-      if (this.core.status.path !== bookmark.filepath) {
-        this.core.open(bookmark.filepath);
-        this.event.once("file-loaded", () => {
-          this.core.seek(bookmark.timestamp);
-          this.refreshUIs('overlay'); // Refresh overlay after jump to new file
-          this.overlay.show();
-        });
-      } else {
-        this.core.seek(bookmark.timestamp);
-        this.refreshUIs('overlay'); // Refresh overlay after jump in same file
-        this.overlay.show();
-      }
-      this.console.log("Jumped to bookmark:", bookmark.title);
-      this.standaloneWindow.hide(); // Hide management window after jumping
-    } else {
-      this.console.log("Jump failed: Bookmark not found", id);
-    }
-  }
-
-  public getBookmarks(filePath?: string): BookmarkData[] {
-    let relevantBookmarks = this.bookmarks;
-    if (filePath) {
-        relevantBookmarks = this.bookmarks.filter(b => b.filepath === filePath);
-    }
-    return [...relevantBookmarks].sort((a, b) => new Date(b.createdAt).getTime() - new Date(a.createdAt).getTime());
-  }
-
-  private formatTime(seconds: number): string {
-    const date = new Date(0);
-    date.setSeconds(seconds);
-    return date.toISOString().substr(11, 8);
-  }
-}
-
-// Main plugin entry point - only runs in IINA environment
-if (typeof iina !== 'undefined') {
-  const {
-    standaloneWindow,
-    overlay,
-    sidebar,
-    event,
-    console,
-    menu,
-    core,
-    preferences
-  } = iina;
-
-  // Create dependencies object for BookmarkManager
-  const iinaRuntimeDeps = {
-    standaloneWindow,
-    overlay,
-    sidebar,
-    event,
-    console,
-    menu,
-    core,
-    preferences,
-    iina
-  };
-
-  // Initialize the bookmark manager with IINA runtime dependencies
-  new BookmarkManager(iinaRuntimeDeps);
-  
   console.log("IINA Bookmarks Plugin with Comprehensive Filtering initialized successfully!");
->>>>>>> 0036aba6
 } else {
   // Build-time or non-IINA environment
   console.log("IINA Bookmarks Plugin: Not running in IINA environment");
